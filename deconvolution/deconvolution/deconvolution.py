--- conflicted
+++ resolved
@@ -479,16 +479,13 @@
     wDest = np.zeros_like(wY)
     wDest = HV_Deconvolve(wX, wY, wDest, IRF_data, SmoothError, NIter, datafile, directory)
 
-<<<<<<< HEAD
     # Plot Signal versus time
     HV_PlotFigures(wX, wY, wDest, directory)
-=======
     # try:
     HV_PlotFigures(wX, wY, wDest, directory)
     print("HV_PlotFigures called successfully.")
 # except Exception as e:
     #     print(f"Error calling HV_PlotFigures: {e}")
->>>>>>> 1973a3d0
 
     # Calculate the integrals
     integral_wY = trapz(wY,wX)
