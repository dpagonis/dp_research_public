--- conflicted
+++ resolved
@@ -16,23 +16,20 @@
     wG = np.where(wG < 0, 0, wG)
     return wG
 
-<<<<<<< HEAD
-# Sample inputs for testing
-wG = np.array([1, 2, 3, 4, 5])
-wE = np.array([0.5, 0.5, 0.5, 0.5, 0.5])
-NSmooth = 1
 
-# Call the function and store the modified wG
-modified_wG = AdjGuess(wG, wE, NSmooth)
 
-# Plot the original and modified wG
-plt.plot(wG, label='Original wG')
-plt.plot(modified_wG, label='Modified wG')
-plt.legend()
-plt.show()
-=======
+
 
 if __name__ == "__main__":
     # this is where you put code for testing these functions
-    print("hi")
->>>>>>> afeae95d
+    # Sample inputs for testing
+    wG = np.array([1, 2, 3, 4, 5])
+    wE = np.array([0.5, 0.5, 0.5, 0.5, 0.5])
+    NSmooth = 1
+    # Call the function and store the modified wG
+    modified_wG = AdjGuess(wG, wE, NSmooth)
+    # Plot the original and modified wG
+    plt.plot(wG, label='Original wG')
+    plt.plot(modified_wG, label='Modified wG')
+    plt.legend()
+    plt.show()