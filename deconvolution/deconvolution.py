--- conflicted
+++ resolved
@@ -252,7 +252,7 @@
         
         # Perform convolution using numpy.convolve
         kernel = (A1 / Tau1) * np.exp(-wX_free / Tau1) + (A2 / Tau2) * np.exp(-wX_free / Tau2)
-        full_conv = np.convolve(wDest, kernel, mode='full')
+        full_conv = np.convolve(wDest, kernel, mode='full') #this line will get replaced by a function call to HV_Convolve
 
         # Correct the shift by selecting the appropriate portion of the convolution
         wConv = full_conv[:len(wY)]
@@ -331,10 +331,7 @@
     plt.savefig(directory + f'{base_str}_Deconvolution.png')
     plt.show()
 
-<<<<<<< HEAD
     # Save wX, wY, and wDest to a CSV file
     output_data = pd.DataFrame({'time': wX, 'original_signal': wY, 'deconvolved_signal': wDest})
     output_file = directory + f'{base_str}_Deconvolution.csv'
-    output_data.to_csv(output_file, index=False)
-=======
->>>>>>> 5bd9f16f
+    output_data.to_csv(output_file, index=False)